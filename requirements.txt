<<<<<<< HEAD
gradio
llama-index-tools-mcp
=======
gradio==5.33.0
modal==1.0.2
smolagents==1.17.0
requests
python-dotenv

# For knowledge graph
# langgraph
# langchain_core
# matplotlib
# networkx

# For vectara (Useful to get types)
# vectara
>>>>>>> bf21f92f
<|MERGE_RESOLUTION|>--- conflicted
+++ resolved
@@ -1,7 +1,3 @@
-<<<<<<< HEAD
-gradio
-llama-index-tools-mcp
-=======
 gradio==5.33.0
 modal==1.0.2
 smolagents==1.17.0
@@ -15,5 +11,4 @@
 # networkx
 
 # For vectara (Useful to get types)
-# vectara
->>>>>>> bf21f92f
+# vectara